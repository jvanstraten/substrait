--- conflicted
+++ resolved
@@ -75,8 +75,7 @@
       - uses: bufbuild/buf-setup-action@v1.9.0
       - uses: actions/setup-node@v3
         with:
-<<<<<<< HEAD
-          node-version: "16"
+          node-version: "18"
       - run: ./ci/release/dry_run.sh
   python-style:
     name: Style-check and lint Python files
@@ -103,8 +102,4 @@
           echo "directories:" >> buf.work.yaml
           echo "  - output" >> buf.work.yaml
       - name: Compile rewritten proto files
-        run: buf generate
-=======
-          node-version: "18"
-      - run: ./ci/release/dry_run.sh
->>>>>>> 26910789
+        run: buf generate